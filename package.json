--- conflicted
+++ resolved
@@ -1,9 +1,5 @@
 {
-<<<<<<< HEAD
   "name": "@get-convex/crons",
-=======
-  "name": "@convex-dev/crons",
->>>>>>> 468d402f
   "version": "0.0.0",
   "type": "module",
   "scripts": {
